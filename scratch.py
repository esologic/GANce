"""
Temporary
"""

import collections
import datetime
import itertools
import multiprocessing
import typing
from pathlib import Path
from typing import Iterator

import numpy as np

import gance.data_into_network_visualization.visualize_data_source
import gance.network_interface.fast_synthesizer
from gance import apply_spectrogram, iterator_common
from gance.image_sources import video_common
from gance.image_sources.image_sources_common import ImageResolution
from gance.network_interface import network_functions
from gance.vector_sources.vector_sources_common import SingleVector


@typing.no_type_check
def create_many_images(gpu: int) -> None:
    """

    :param gpu:
    :return:
    """

    interface = network_functions.create_network_interface(
        network_path=Path("gance/assets/networks/production_network.pkl"),
        call_init_function=True,
        gpu_index=gpu,
    )

    vector = np.zeros(shape=(512,))

    while True:
        interface.create_image_vector(data=vector)


@typing.no_type_check
def main_multi() -> None:
    """

    :return:
    """

    p1 = multiprocessing.Process(target=create_many_images, args=(0,))
    p2 = multiprocessing.Process(target=create_many_images, args=(1,))

    p1.start()
    p2.start()


<<<<<<< HEAD
def main_gpu() -> None:
=======
@typing.no_type_check
def main() -> None:
>>>>>>> 654f34ef
    """

    :return:
    """

    queue = collections.deque(maxlen=50)

    with gance.network_interface.fast_synthesizer.fast_synthesizer(
        data_source=itertools.repeat(np.zeros(shape=(512,))),
        network_path=Path("gance/assets/networks/production_network.pkl"),
        num_gpus=4,
    ) as frames:

        for _, _ in enumerate(frames):
            queue.append(datetime.datetime.now())

            if len(queue) == 50:
                print(len(queue) / ((queue[-1] - queue[0]).total_seconds()))

        print("out here")

    print("further out here")


def main() -> None:
    """

    :return:
    """

    def random_values() -> Iterator[SingleVector]:
        """

        :return:
        """

        x = np.linspace(-np.pi, np.pi, 512)

        while True:
            yield np.sin(x)

    top_input = random_values()

    (
        concatenated,
        concatenated_images,
    ) = gance.data_into_network_visualization.visualize_data_source.visualize_data_source(
        iterator_common.apply_to_chunk(func=np.concatenate, n=10, source=top_input),
        title_prefix="Concatenated",
        resolution=ImageResolution(width=500, height=500),
    )

    spectrogram = map(
        lambda data: apply_spectrogram.reshape_spectrogram_to_vectors(
            apply_spectrogram.compute_spectrogram(data=data, num_frequency_bins=512 * 10),
            vector_length=512,
        ),
        concatenated,
    )

    (
        _,
        spectrogram_images,
    ) = gance.data_into_network_visualization.visualize_data_source.visualize_data_source(
        iterator_common.items_per_second(spectrogram),
        title_prefix="Spectrogram",
        resolution=ImageResolution(width=500, height=500),
    )

    for index, _ in enumerate(
        zip(
            video_common.display_frame_forward(spectrogram_images, window_name="Spectrogram"),
            video_common.display_frame_forward(
                concatenated_images, window_name="Concatenated Data"
            ),
        )
    ):
        if index == 200:
            break


if __name__ == "__main__":
    main()<|MERGE_RESOLUTION|>--- conflicted
+++ resolved
@@ -55,12 +55,8 @@
     p2.start()
 
 
-<<<<<<< HEAD
+@typing.no_type_check
 def main_gpu() -> None:
-=======
-@typing.no_type_check
-def main() -> None:
->>>>>>> 654f34ef
     """
 
     :return:
@@ -85,6 +81,7 @@
     print("further out here")
 
 
+@typing.no_type_check
 def main() -> None:
     """
 
@@ -132,8 +129,10 @@
 
     for index, _ in enumerate(
         zip(
-            video_common.display_frame_forward(spectrogram_images, window_name="Spectrogram"),
-            video_common.display_frame_forward(
+            video_common.display_frame_forward_opencv(
+                spectrogram_images, window_name="Spectrogram"
+            ),
+            video_common.display_frame_forward_opencv(
                 concatenated_images, window_name="Concatenated Data"
             ),
         )
