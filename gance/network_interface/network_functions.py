--- conflicted
+++ resolved
@@ -273,7 +273,6 @@
             "output_queue": output_queue,
             "error_queue": error_queue,
             "stop_event": stop_event,
-            "vector_length_ready_event": vector_length_ready_event,
             "started_event": started_event,
             "vector_length_ready_event": vector_length_ready_event,
             "gpu_index": gpu_index,
@@ -388,15 +387,12 @@
     also use this as a way to communicate errors that occur during runtime.
     :param started_event: Another event, used to signal that the network has been loaded and
     is accepting input vectors.
-<<<<<<< HEAD
-    :param gpu_index: If given, the network will be loaded on this GPU. Allows for multiple networks
-    to be loaded simultaneously across multiple GPUs.
-=======
     :param vector_length_ready_event: Event to signal to parent that vector length is ready
     for reading.
     :param stop_event: A `multiprocessing.Event`, it will be `.set()` to signal that this
     worker should exit.
->>>>>>> d2d27394
+    :param gpu_index: If given, the network will be loaded on this GPU. Allows for multiple networks
+    to be loaded simultaneously across multiple GPUs.
     :return: None
     """
 
